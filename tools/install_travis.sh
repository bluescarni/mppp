#!/usr/bin/env bash

# Echo each command
set -x

# Exit on error.
set -e

if [[ "${MPPP_BUILD}" != Coverage32GCC6 ]]; then
    export deps_dir=$HOME/local
    export PATH="$HOME/miniconda/bin:$PATH"
    export PATH="$deps_dir/bin:$PATH"
fi

if [[ "${MPPP_BUILD}" == "ReleaseGCC48" ]]; then
    CXX=g++-4.8 CC=gcc-4.8 cmake -DCMAKE_INSTALL_PREFIX=$deps_dir -DCMAKE_PREFIX_PATH=$deps_dir -DCMAKE_BUILD_TYPE=Release -DMPPP_BUILD_TESTS=yes -DMPPP_BUILD_BENCHMARKS=yes -DMPPP_WITH_MPFR=yes -DMPPP_WITH_ARB=yes -DMPPP_WITH_MPC=yes -DMPPP_WITH_QUADMATH=yes ../;
    make -j2 VERBOSE=1 install;
    ctest -V;

    # Run the benchmarks as well.
    make -j2 VERBOSE=1 benchmark;

    # Test the CMake export installation.
    cd ../tools/sample_project;
    mkdir build;
    cd build;
    CXX=g++-4.8 CC=gcc-4.8 cmake ../ -DCMAKE_PREFIX_PATH=$deps_dir;
    make;
    ./main;
elif [[ "${MPPP_BUILD}" == "DebugGCC48" ]]; then
    CXX=g++-4.8 CC=gcc-4.8 cmake -DCMAKE_PREFIX_PATH=$deps_dir -DCMAKE_BUILD_TYPE=Debug -DMPPP_BUILD_TESTS=yes -DMPPP_WITH_MPFR=yes -DMPPP_WITH_ARB=yes -DMPPP_WITH_MPC=yes -DMPPP_WITH_QUADMATH=yes -DCMAKE_CXX_FLAGS="-fsanitize=address" ../;
    make -j2 VERBOSE=1;
    ctest -V;
elif [[ "${MPPP_BUILD}" == "DebugARM64" || "${MPPP_BUILD}" == "DebugPPC64" ]]; then
<<<<<<< HEAD
    cmake -DCMAKE_PREFIX_PATH=$deps_dir -DCMAKE_BUILD_TYPE=Debug -DMPPP_BUILD_TESTS=yes -DMPPP_WITH_MPFR=yes -DMPPP_WITH_ARB=yes -DMPPP_WITH_MPC=yes ../;
=======
    cmake -DCMAKE_PREFIX_PATH=$deps_dir -DCMAKE_BUILD_TYPE=Debug -DMPPP_BUILD_TESTS=yes -DMPPP_WITH_MPFR=yes -DMPPP_WITH_ARB=yes -DMPPP_ENABLE_IPO=yes ../;
>>>>>>> 7bca9c28
    make -j2 VERBOSE=1;
    ctest -V;
elif [[ "${MPPP_BUILD}" == "Coverage32GCC6" ]]; then
    wget ftp://ftp.gnu.org/gnu/gmp/gmp-6.2.0.tar.bz2;
    tar xjvf gmp-6.2.0.tar.bz2;
    cd gmp-6.2.0;
    CXX=g++-6 CC=gcc-6 ABI=32 ./configure --disable-shared;
    make -j2;
    cd ..;
    CXX=g++-6 CC=gcc-6 cmake -DCMAKE_BUILD_TYPE=Debug -DMPPP_BUILD_TESTS=yes -DCMAKE_CXX_FLAGS="-m32 --coverage -fconcepts" -DMPPP_GMP_INCLUDE_DIR=$TRAVIS_BUILD_DIR/build/gmp-6.2.0 -DMPPP_GMP_LIBRARY=$TRAVIS_BUILD_DIR/build/gmp-6.2.0/.libs/libgmp.a ../;
    make -j2 VERBOSE=1;
    ctest -V;
    bash <(curl -s https://codecov.io/bash) -x gcov-6;
elif [[ "${MPPP_BUILD}" == "OSXDebug" ]]; then
<<<<<<< HEAD
    CXX=clang++ CC=clang cmake -DCMAKE_PREFIX_PATH=$deps_dir -DCMAKE_BUILD_TYPE=Debug -DMPPP_BUILD_TESTS=yes -DMPPP_WITH_MPFR=yes -DMPPP_WITH_ARB=yes -DMPPP_WITH_MPC=yes ../;
=======
    CXX=clang++ CC=clang cmake -DCMAKE_PREFIX_PATH=$deps_dir -DCMAKE_BUILD_TYPE=Debug -DMPPP_BUILD_TESTS=yes -DMPPP_WITH_MPFR=yes -DMPPP_WITH_ARB=yes -DMPPP_ENABLE_IPO=yes ../;
>>>>>>> 7bca9c28
    make -j2 VERBOSE=1;
    ctest -V;
elif [[ "${MPPP_BUILD}" == "Documentation" ]]; then
    # Run the configure step to create the doc config files.
<<<<<<< HEAD
    CXX=g++-5 CC=gcc-5 cmake -DCMAKE_PREFIX_PATH=$deps_dir -DMPPP_WITH_MPFR=yes -DMPPP_WITH_ARB=yes -DMPPP_WITH_MPC=yes ../;
=======
    CXX=g++-5 CC=gcc-5 cmake -DCMAKE_PREFIX_PATH=$deps_dir -DMPPP_WITH_MPFR=yes -DMPPP_WITH_ARB=yes -DMPPP_ENABLE_IPO=yes ../;
>>>>>>> 7bca9c28

    # Install sphinx.
    pip install --user requests[security] sphinx

    # Install the GIT head of the guzzle theme.
    git clone https://github.com/guzzle/guzzle_sphinx_theme.git
    cd guzzle_sphinx_theme
    python setup.py install --user
    cd ..

    cd ../doc;
    # Ignore some warnings.
    export SPHINX_OUTPUT=`make html linkcheck 2>&1 | grep -v "is deprecated" >/dev/null`;
    if [[ "${SPHINX_OUTPUT}" != "" ]]; then
        echo "Sphinx encountered some problem:";
        echo "${SPHINX_OUTPUT}";
        exit 1;
    fi
    echo "Sphinx ran successfully";
    # Run the latex build as well. We don't check for stderr output here,
    # as the command turns out to be quite chatty.
    # NOTE: drop the latex build for the time being, as it stopped
    # working after a sphinx update. I think the issue is the outdated
    # latex packages available on travis. Maybe we can try to bring it back
    # if/when we move this build to circleci.
    # make latexpdf;
    if [[ "${TRAVIS_PULL_REQUEST}" != "false" ]]; then
        echo "Testing a pull request, the generated documentation will not be uploaded.";
        exit 0;
    fi
    if [[ "${TRAVIS_BRANCH}" != "master" ]]; then
        echo "Branch is not master, the generated documentation will not be uploaded.";
        exit 0;
    fi
    # Move out the resulting documentation.
    mv _build/html /home/travis/sphinx;
    # Checkout a new copy of the repo, for pushing to gh-pages.
    cd ../../;
    git config --global push.default simple
    git config --global user.name "Travis CI"
    git config --global user.email "bluescarni@gmail.com"
    set +x
    git clone "https://${GH_TOKEN}@github.com/bluescarni/mppp.git" mppp_gh_pages -q
    set -x
    cd mppp_gh_pages
    git checkout -b gh-pages --track origin/gh-pages;
    git rm -fr *;
    mv /home/travis/sphinx/* .;
    git add *;
    # We assume here that a failure in commit means that there's nothing
    # to commit.
    git commit -m "Update Sphinx documentation, commit ${TRAVIS_COMMIT} [skip ci]." || exit 0
    PUSH_COUNTER=0
    until git push -q
    do
        git pull -q
        PUSH_COUNTER=$((PUSH_COUNTER + 1))
        if [ "$PUSH_COUNTER" -gt 3 ]; then
            echo "Push failed, aborting.";
            exit 1;
        fi
    done
fi<|MERGE_RESOLUTION|>--- conflicted
+++ resolved
@@ -32,11 +32,7 @@
     make -j2 VERBOSE=1;
     ctest -V;
 elif [[ "${MPPP_BUILD}" == "DebugARM64" || "${MPPP_BUILD}" == "DebugPPC64" ]]; then
-<<<<<<< HEAD
-    cmake -DCMAKE_PREFIX_PATH=$deps_dir -DCMAKE_BUILD_TYPE=Debug -DMPPP_BUILD_TESTS=yes -DMPPP_WITH_MPFR=yes -DMPPP_WITH_ARB=yes -DMPPP_WITH_MPC=yes ../;
-=======
-    cmake -DCMAKE_PREFIX_PATH=$deps_dir -DCMAKE_BUILD_TYPE=Debug -DMPPP_BUILD_TESTS=yes -DMPPP_WITH_MPFR=yes -DMPPP_WITH_ARB=yes -DMPPP_ENABLE_IPO=yes ../;
->>>>>>> 7bca9c28
+    cmake -DCMAKE_PREFIX_PATH=$deps_dir -DCMAKE_BUILD_TYPE=Debug -DMPPP_BUILD_TESTS=yes -DMPPP_WITH_MPFR=yes -DMPPP_WITH_ARB=yes -DMPPP_WITH_MPC=yes -DMPPP_ENABLE_IPO=yes ../;
     make -j2 VERBOSE=1;
     ctest -V;
 elif [[ "${MPPP_BUILD}" == "Coverage32GCC6" ]]; then
@@ -51,20 +47,12 @@
     ctest -V;
     bash <(curl -s https://codecov.io/bash) -x gcov-6;
 elif [[ "${MPPP_BUILD}" == "OSXDebug" ]]; then
-<<<<<<< HEAD
-    CXX=clang++ CC=clang cmake -DCMAKE_PREFIX_PATH=$deps_dir -DCMAKE_BUILD_TYPE=Debug -DMPPP_BUILD_TESTS=yes -DMPPP_WITH_MPFR=yes -DMPPP_WITH_ARB=yes -DMPPP_WITH_MPC=yes ../;
-=======
-    CXX=clang++ CC=clang cmake -DCMAKE_PREFIX_PATH=$deps_dir -DCMAKE_BUILD_TYPE=Debug -DMPPP_BUILD_TESTS=yes -DMPPP_WITH_MPFR=yes -DMPPP_WITH_ARB=yes -DMPPP_ENABLE_IPO=yes ../;
->>>>>>> 7bca9c28
+    CXX=clang++ CC=clang cmake -DCMAKE_PREFIX_PATH=$deps_dir -DCMAKE_BUILD_TYPE=Debug -DMPPP_BUILD_TESTS=yes -DMPPP_WITH_MPFR=yes -DMPPP_WITH_ARB=yes -DMPPP_WITH_MPC=yes -DMPPP_ENABLE_IPO=yes ../;
     make -j2 VERBOSE=1;
     ctest -V;
 elif [[ "${MPPP_BUILD}" == "Documentation" ]]; then
     # Run the configure step to create the doc config files.
-<<<<<<< HEAD
-    CXX=g++-5 CC=gcc-5 cmake -DCMAKE_PREFIX_PATH=$deps_dir -DMPPP_WITH_MPFR=yes -DMPPP_WITH_ARB=yes -DMPPP_WITH_MPC=yes ../;
-=======
-    CXX=g++-5 CC=gcc-5 cmake -DCMAKE_PREFIX_PATH=$deps_dir -DMPPP_WITH_MPFR=yes -DMPPP_WITH_ARB=yes -DMPPP_ENABLE_IPO=yes ../;
->>>>>>> 7bca9c28
+    CXX=g++-5 CC=gcc-5 cmake -DCMAKE_PREFIX_PATH=$deps_dir -DMPPP_WITH_MPFR=yes -DMPPP_WITH_ARB=yes -DMPPP_WITH_MPC=yes -DMPPP_ENABLE_IPO=yes ../;
 
     # Install sphinx.
     pip install --user requests[security] sphinx
