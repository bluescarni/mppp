// Copyright 2016-2017 Francesco Biscani (bluescarni@gmail.com)
//
// This file is part of the mp++ library.
//
// This Source Code Form is subject to the terms of the Mozilla
// Public License v. 2.0. If a copy of the MPL was not distributed
// with this file, You can obtain one at http://mozilla.org/MPL/2.0/.

#include <mp++/mp++.hpp>

#include <atomic>
#include <cmath>
#include <cstddef>
#include <gmp.h>
#include <iostream>
#include <limits>
#include <random>
#include <sstream>
#include <stdexcept>
#include <string>
#if MPPP_CPLUSPLUS >= 201703L
#include <string_view>
#endif
#include <thread>
#include <tuple>
#include <type_traits>
#include <utility>
#include <vector>

#include "test_utils.hpp"

#define CATCH_CONFIG_MAIN
#include "catch.hpp"

static int ntries = 1000;

using namespace mppp;
using namespace mppp_test;

using sizes = std::tuple<std::integral_constant<std::size_t, 1>, std::integral_constant<std::size_t, 2>,
                         std::integral_constant<std::size_t, 3>, std::integral_constant<std::size_t, 6>,
                         std::integral_constant<std::size_t, 10>>;

using int_types = std::tuple<char, signed char, unsigned char, short, unsigned short, int, unsigned, long,
                             unsigned long, long long, unsigned long long>;

struct no_const {
};

// A seed that will be used to init rngs in the multithreaded tests. Each time a batch of N threads
// finishes, this value gets bumped up by N, so that the next time a multithreaded test which uses rng
// is launched it will be inited with a different seed.
static std::mt19937::result_type mt_rng_seed(0u);

// NOTE: char types are not supported in uniform_int_distribution by the standard.
// Use a small wrapper to get an int distribution instead, with the min max limits
// from the char type. We will be casting back when using the distribution.
template <typename T, typename std::enable_if<!(std::is_same<char, T>::value || std::is_same<signed char, T>::value
                                                || std::is_same<unsigned char, T>::value),
                                              int>::type
                      = 0>
static inline std::uniform_int_distribution<T> get_int_dist(T min, T max)
{
    return std::uniform_int_distribution<T>(min, max);
}

template <typename T, typename std::enable_if<std::is_same<char, T>::value || std::is_same<signed char, T>::value
                                                  || std::is_same<unsigned char, T>::value,
                                              int>::type
                      = 0>
static inline std::uniform_int_distribution<typename std::conditional<std::is_signed<T>::value, int, unsigned>::type>
get_int_dist(T min, T max)
{
    return std::uniform_int_distribution<typename std::conditional<std::is_signed<T>::value, int, unsigned>::type>(min,
                                                                                                                   max);
}

struct int_ctor_tester {
    template <typename S>
    struct runner {
        template <typename Int>
        void operator()(const Int &) const
        {
            using rational = rational<S::value>;
            REQUIRE((std::is_constructible<rational, Int>::value));
            REQUIRE((std::is_constructible<rational, Int &&>::value));
            REQUIRE((std::is_constructible<rational, const Int &>::value));
            REQUIRE(lex_cast(Int(0)) == lex_cast(rational{Int(0)}));
            auto constexpr min = std::numeric_limits<Int>::min(), max = std::numeric_limits<Int>::max();
            REQUIRE(lex_cast(min) == lex_cast(rational{min}));
            REQUIRE(lex_cast(max) == lex_cast(rational{max}));
            std::atomic<bool> fail(false);
<<<<<<< HEAD
            auto f = [&fail](unsigned n) {
=======
            auto f = [&fail
#if defined(_MSC_VER)
                      ,
                      min, max
#endif
            ](unsigned n) {
>>>>>>> ca328e22
                auto dist = get_int_dist(min, max);
                std::mt19937 eng(static_cast<std::mt19937::result_type>(n + mt_rng_seed));
                for (auto i = 0; i < ntries; ++i) {
                    auto tmp = static_cast<Int>(dist(eng));
                    if (lex_cast(tmp) != lex_cast(rational{tmp})) {
                        fail.store(false);
                    }
                }
            };
            std::thread t0(f, 0u), t1(f, 1u), t2(f, 2u), t3(f, 3u);
            t0.join();
            t1.join();
            t2.join();
            t3.join();
            REQUIRE(!fail.load());
            // Update the rng seed so that it does not generate the same sequence
            // for the next integral type.
            mt_rng_seed += 4u;
        }
    };
    template <typename S>
    inline void operator()(const S &) const
    {
        tuple_for_each(int_types{}, runner<S>{});
        using rational = rational<S::value>;
        // Def ctor.
        REQUIRE((lex_cast(rational{}) == "0"));
        // Some testing for bool.
        REQUIRE((std::is_constructible<rational, bool>::value));
        REQUIRE((std::is_constructible<rational, bool &>::value));
        REQUIRE((std::is_constructible<rational, const bool &>::value));
        REQUIRE((std::is_constructible<rational, bool &&>::value));
        REQUIRE((lex_cast(rational{false}) == "0"));
        REQUIRE((lex_cast(rational{true}) == "1"));
        REQUIRE((!std::is_constructible<rational, wchar_t>::value));
        REQUIRE((!std::is_constructible<rational, no_const>::value));
        std::cout << "n static limbs: " << S::value << ", size: " << sizeof(rational) << '\n';
        // Testing for the ctor from int_t.
        using integer = typename rational::int_t;
        REQUIRE((std::is_constructible<rational, integer>::value));
        REQUIRE((lex_cast(rational{integer{0}}) == "0"));
        REQUIRE((lex_cast(rational{integer{1}}) == "1"));
        REQUIRE((lex_cast(rational{integer{-12}}) == "-12"));
        REQUIRE((lex_cast(rational{integer{123}}) == "123"));
        REQUIRE((lex_cast(rational{integer{-123}}) == "-123"));
        integer tmp_int{-123};
        REQUIRE((lex_cast(rational{tmp_int}) == "-123"));
        // Testing for the ctor from num/den.
        REQUIRE((std::is_constructible<rational, integer, integer>::value));
        REQUIRE((std::is_constructible<rational, integer, int>::value));
        REQUIRE((std::is_constructible<rational, short, integer>::value));
        REQUIRE((!std::is_constructible<rational, short, wchar_t>::value));
        REQUIRE((!std::is_constructible<rational, std::string, integer>::value));
        REQUIRE((!std::is_constructible<rational, float, integer>::value));
        REQUIRE((!std::is_constructible<rational, integer, float>::value));
        auto q = rational{integer{0}, integer{5}};
        REQUIRE((lex_cast(q.get_num()) == "0"));
        REQUIRE((lex_cast(q.get_den()) == "1"));
        char c0 = 0;
        int m5 = -5;
        q = rational{c0, m5};
        REQUIRE((lex_cast(q.get_num()) == "0"));
        REQUIRE((lex_cast(q.get_den()) == "1"));
        REQUIRE_THROWS_PREDICATE((rational{1, 0}), zero_division_error, [](const zero_division_error &ex) {
            return ex.what() == std::string("Cannot construct a rational with zero as denominator");
        });
        REQUIRE_THROWS_PREDICATE((rational{0, char(0)}), zero_division_error, [](const zero_division_error &ex) {
            return ex.what() == std::string("Cannot construct a rational with zero as denominator");
        });
        q = rational{-5, integer{25}};
        REQUIRE((lex_cast(q) == "-1/5"));
        q = rational{5ull, -25};
        REQUIRE((lex_cast(q) == "-1/5"));
        REQUIRE((lex_cast(q.get_num()) == "-1"));
        REQUIRE((lex_cast(q.get_den()) == "5"));
        // A couple of examples with GCD 1.
        q = rational{3, -7};
        REQUIRE((lex_cast(q) == "-3/7"));
        REQUIRE((lex_cast(q.get_num()) == "-3"));
        REQUIRE((lex_cast(q.get_den()) == "7"));
        q = rational{-9, 17};
        REQUIRE((lex_cast(q) == "-9/17"));
        REQUIRE((lex_cast(q.get_num()) == "-9"));
        REQUIRE((lex_cast(q.get_den()) == "17"));
        // Examples with make_canonical = false.
        q = rational{-9, 17, false};
        REQUIRE((lex_cast(q) == "-9/17"));
        REQUIRE((lex_cast(q.get_num()) == "-9"));
        REQUIRE((lex_cast(q.get_den()) == "17"));
        q = rational{-9, -17, false};
        REQUIRE(q.get_num() == -9);
        REQUIRE(q.get_den() == -17);
        q = rational{0, -17, false};
        REQUIRE(q.get_num() == 0);
        REQUIRE(q.get_den() == -17);
        q = rational{2, -4, false};
        REQUIRE(q.get_num() == 2);
        REQUIRE(q.get_den() == -4);
        q.canonicalise();
        REQUIRE(q.get_num() == -1);
        REQUIRE(q.get_den() == 2);
        q = rational{0, -17, false};
        q.canonicalise();
        REQUIRE(q.get_num() == 0);
        REQUIRE(q.get_den() == 1);
    }
};

TEST_CASE("integral constructors")
{
    tuple_for_each(sizes{}, int_ctor_tester{});
}

using fp_types = std::tuple<float, double
#if defined(MPPP_WITH_MPFR)
                            ,
                            long double
#endif
                            >;

struct fp_ctor_tester {
    template <typename S>
    struct runner {
        template <typename Float>
        void operator()(const Float &) const
        {
            using rational = rational<S::value>;
            REQUIRE((std::is_constructible<rational, Float>::value));
            REQUIRE((std::is_constructible<rational, Float &>::value));
            REQUIRE((std::is_constructible<rational, Float &&>::value));
            REQUIRE((std::is_constructible<rational, const Float &>::value));
            if (std::numeric_limits<Float>::is_iec559) {
                REQUIRE_THROWS_PREDICATE(
                    rational{std::numeric_limits<Float>::infinity()}, std::domain_error,
                    [](const std::domain_error &ex) {
                        return ex.what()
                               == "Cannot construct a rational from the non-finite floating-point value "
                                      + std::to_string(std::numeric_limits<Float>::infinity());
                    });
                REQUIRE_THROWS_PREDICATE(
                    rational{-std::numeric_limits<Float>::infinity()}, std::domain_error,
                    [](const std::domain_error &ex) {
                        return ex.what()
                               == "Cannot construct a rational from the non-finite floating-point value "
                                      + std::to_string(-std::numeric_limits<Float>::infinity());
                    });
                REQUIRE_THROWS_PREDICATE(
                    rational{std::numeric_limits<Float>::quiet_NaN()}, std::domain_error,
                    [](const std::domain_error &ex) {
                        return ex.what()
                               == "Cannot construct a rational from the non-finite floating-point value "
                                      + std::to_string(std::numeric_limits<Float>::quiet_NaN());
                    });
            }
            REQUIRE(lex_cast(rational{Float(0)}) == "0");
            REQUIRE(static_cast<Float>(rational{Float(1.5)}) == Float(1.5));
            REQUIRE(static_cast<Float>(rational{Float(-1.5)}) == Float(-1.5));
            REQUIRE(static_cast<Float>(rational{Float(123.9)}) == Float(123.9));
            REQUIRE(static_cast<Float>(rational{Float(-123.9)}) == Float(-123.9));
            // Random testing.
            std::atomic<bool> fail(false);
            auto f = [&fail](unsigned n) {
                std::uniform_real_distribution<Float> dist(Float(-100), Float(100));
                std::mt19937 eng(static_cast<std::mt19937::result_type>(n + mt_rng_seed));
                for (auto i = 0; i < ntries; ++i) {
                    auto tmp = dist(eng);
                    if (static_cast<Float>(rational{tmp}) != tmp) {
                        fail.store(false);
                    }
                }
            };
            std::thread t0(f, 0u), t1(f, 1u), t2(f, 2u), t3(f, 3u);
            t0.join();
            t1.join();
            t2.join();
            t3.join();
            REQUIRE(!fail.load());
            mt_rng_seed += 4u;
        }
    };
    template <typename S>
    inline void operator()(const S &) const
    {
        tuple_for_each(fp_types{}, runner<S>{});
    }
};

TEST_CASE("floating-point constructors")
{
    tuple_for_each(sizes{}, fp_ctor_tester{});
}

struct string_ctor_tester {
    template <typename S>
    void operator()(const S &) const
    {
        using rational = rational<S::value>;
        REQUIRE((std::is_constructible<rational, const char *>::value));
        REQUIRE((std::is_constructible<rational, std::string>::value));
        REQUIRE((std::is_constructible<rational, std::string &&>::value));
        REQUIRE((std::is_constructible<rational, const std::string &>::value));
        REQUIRE((std::is_constructible<rational, char *>::value));
        auto q = rational{"0"};
        REQUIRE((lex_cast(q) == "0"));
        q = rational{std::string{"0"}};
        REQUIRE((lex_cast(q) == "0"));
        q = rational{std::string{"-123"}};
        REQUIRE((lex_cast(q) == "-123"));
        q = rational{std::string{"123"}, 16};
        REQUIRE((lex_cast(q) == "291"));
        q = rational{std::string{"-4/5"}};
        REQUIRE((lex_cast(q) == "-4/5"));
        q = rational{std::string{"4/-5"}};
        REQUIRE((lex_cast(q) == "-4/5"));
        q = rational{std::string{"4/-20"}};
        REQUIRE((lex_cast(q) == "-1/5"));
        q = rational{std::string{" 3 /  9 "}};
        REQUIRE((lex_cast(q) == "1/3"));
        // Try a different base.
        q = rational{std::string{" 10 /  -110 "}, 2};
        REQUIRE((lex_cast(q) == "-1/3"));
        q = rational{std::string{" -10 /  110 "}, 2};
        REQUIRE((lex_cast(q) == "-1/3"));
        REQUIRE_THROWS_PREDICATE(
            (q = rational{std::string{" -10 /  110 "}, 1}), std::invalid_argument, [](const std::invalid_argument &ia) {
                return std::string(ia.what())
                       == "In the constructor of integer from string, a base of 1"
                          " was specified, but the only valid values are 0 and any value in the [2,62] range";
            });
        REQUIRE_THROWS_PREDICATE(
            (q = rational{std::string{" -1 /0 "}}), zero_division_error, [](const zero_division_error &ia) {
                return std::string(ia.what())
                       == "A zero denominator was detected in the constructor of a rational from string";
            });
        REQUIRE_THROWS_PREDICATE(
            (q = rational{std::string{" -1 / "}, 0}), std::invalid_argument, [](const std::invalid_argument &ia) {
                return std::string(ia.what()) == "The string ' ' is not a valid integer in any supported base";
            });
        REQUIRE_THROWS_PREDICATE(
            (q = rational{std::string{" -1 /"}, 0}), std::invalid_argument, [](const std::invalid_argument &ia) {
                return std::string(ia.what()) == "The string '' is not a valid integer in any supported base";
            });
        REQUIRE_THROWS_PREDICATE((q = rational{std::string{" -1 /"}, 10}), std::invalid_argument,
                                 [](const std::invalid_argument &ia) {
                                     return std::string(ia.what()) == "The string '' is not a valid integer in base 10";
                                 });
        REQUIRE_THROWS_PREDICATE((q = rational{std::string{""}}), std::invalid_argument,
                                 [](const std::invalid_argument &ia) {
                                     return std::string(ia.what()) == "The string '' is not a valid integer in base 10";
                                 });
        // Constructor from range of chars.
        std::string s = "-1234";
        REQUIRE((rational{s.data(), s.data() + 5} == -1234));
        REQUIRE((rational{s.data(), s.data() + 4} == -123));
        s = "-1234/345";
        REQUIRE((rational{s.data(), s.data() + 9} == rational{-1234, 345}));
        REQUIRE((rational{s.data(), s.data() + 8} == rational{-617, 17}));
        s = "0x7b";
        REQUIRE((rational{s.data(), s.data() + 4, 0} == 123));
        s = "1E45";
        REQUIRE_THROWS_PREDICATE(
            (rational{s.data(), s.data() + 4, 12}), std::invalid_argument, [](const std::invalid_argument &ia) {
                return std::string(ia.what()) == "The string '1E45' is not a valid integer in base 12";
            });
        // Try with an already terminated string.
        const char *cs = "-1234/345\0";
        REQUIRE((rational{cs, cs + 9} == rational{-1234, 345}));
        REQUIRE((rational{cs, cs + 8} == rational{-617, 17}));
#if MPPP_CPLUSPLUS >= 201703L
        std::string_view sv = "-1234/345";
        REQUIRE((rational{sv} == rational{-1234, 345}));
        REQUIRE((rational{std::string_view{sv.data(), 8u}} == rational{-617, 17}));
        sv = "0x7b";
        REQUIRE((rational{sv, 0} == 123));
        sv = "1E45";
        REQUIRE_THROWS_PREDICATE((rational{sv, 12}), std::invalid_argument, [](const std::invalid_argument &ia) {
            return std::string(ia.what()) == "The string '1E45' is not a valid integer in base 12";
        });
        REQUIRE((rational{std::string_view{cs, 9}} == rational{-1234, 345}));
        REQUIRE((rational{std::string_view{cs, 8}} == rational{-617, 17}));
#endif
    }
};

TEST_CASE("string constructor")
{
    tuple_for_each(sizes{}, string_ctor_tester{});
}

struct mpq_ctor_tester {
    template <typename S>
    void operator()(const S &) const
    {
        using rational = rational<S::value>;
        mpq_raii m;
        REQUIRE((std::is_constructible<rational, const ::mpq_t>::value));
        REQUIRE(lex_cast(rational{&m.m_mpq}) == "0");
        ::mpz_set_si(mpq_numref(&m.m_mpq), 1234);
        REQUIRE(lex_cast(rational{&m.m_mpq}) == "1234");
        ::mpz_set_si(mpq_numref(&m.m_mpq), -1234);
        REQUIRE(lex_cast(rational{&m.m_mpq}) == "-1234");
        ::mpz_set_si(mpq_numref(&m.m_mpq), 4);
        ::mpz_set_si(mpq_denref(&m.m_mpq), -3);
        REQUIRE(lex_cast(rational{&m.m_mpq}) == "4/-3");
        ::mpz_set_str(mpq_numref(&m.m_mpq),
                      "3218372891372987328917389127389217398271983712987398127398172389712937819237", 10);
        REQUIRE(lex_cast(rational{&m.m_mpq})
                == "3218372891372987328917389127389217398271983712987398127398172389712937819237/-3");
        ::mpz_set_str(mpq_denref(&m.m_mpq),
                      "-3218372891372987328917389127389217398271983712987398127398172389712937819237", 10);
        REQUIRE(lex_cast(rational{&m.m_mpq})
                == "3218372891372987328917389127389217398271983712987398127398172389712937819237/"
                   "-3218372891372987328917389127389217398271983712987398127398172389712937819237");
    }
};

TEST_CASE("mpq_t constructor")
{
    tuple_for_each(sizes{}, mpq_ctor_tester{});
}

struct mpz_ctor_tester {
    template <typename S>
    void operator()(const S &) const
    {
        using rational = rational<S::value>;
        using integer = integer<S::value>;
        mpz_raii m;
        REQUIRE((std::is_constructible<rational, const ::mpz_t>::value));
        REQUIRE(rational{&m.m_mpz}.is_zero());
        REQUIRE(rational{&m.m_mpz}.get_num().is_static());
        REQUIRE(rational{&m.m_mpz}.get_den().is_one());
        REQUIRE(rational{&m.m_mpz}.get_den().is_static());
        ::mpz_set_si(&m.m_mpz, 1234);
        REQUIRE(rational{&m.m_mpz}.get_num() == 1234);
        REQUIRE(rational{&m.m_mpz}.get_num().is_static());
        REQUIRE(rational{&m.m_mpz}.get_den().is_one());
        REQUIRE(rational{&m.m_mpz}.get_den().is_static());
        ::mpz_set_si(&m.m_mpz, -1234);
        REQUIRE(rational{&m.m_mpz}.get_num() == -1234);
        REQUIRE(rational{&m.m_mpz}.get_num().is_static());
        REQUIRE(rational{&m.m_mpz}.get_den().is_one());
        REQUIRE(rational{&m.m_mpz}.get_den().is_static());
        ::mpz_set_str(&m.m_mpz, "3218372891372987328917389127389217398271983712987398127398172389712937819237", 10);
        REQUIRE(rational{&m.m_mpz}.get_num()
                == integer{"3218372891372987328917389127389217398271983712987398127398172389712937819237"});
        REQUIRE(rational{&m.m_mpz}.get_den().is_one());
        REQUIRE(rational{&m.m_mpz}.get_den().is_static());
        ::mpz_set_str(&m.m_mpz, "-3218372891372987328917389127389217398271983712987398127398172389712937819237", 10);
        REQUIRE(rational{&m.m_mpz}.get_num()
                == -integer{"3218372891372987328917389127389217398271983712987398127398172389712937819237"});
        REQUIRE(rational{&m.m_mpz}.get_den().is_one());
        REQUIRE(rational{&m.m_mpz}.get_den().is_static());
    }
};

TEST_CASE("mpz_t constructor")
{
    tuple_for_each(sizes{}, mpz_ctor_tester{});
}

struct copy_move_tester {
    template <typename S>
    void operator()(const S &) const
    {
        using rational = rational<S::value>;
        using integer = typename rational::int_t;
        REQUIRE((!std::is_assignable<rational &, const wchar_t &>::value));
        REQUIRE((!std::is_assignable<rational &, const std::vector<int> &>::value));
        REQUIRE((!std::is_assignable<const rational &, int>::value));
        rational q;
        q = 123;
        REQUIRE(lex_cast(q) == "123");
        q = -123ll;
        REQUIRE(lex_cast(q) == "-123");
        REQUIRE(q.get_num().is_static());
        REQUIRE(q.get_den().is_static());
        rational q2{q};
        REQUIRE(lex_cast(q2) == "-123");
        REQUIRE(q2.get_num().is_static());
        REQUIRE(q2.get_den().is_static());
        q2._get_den().promote();
        rational q3{q2};
        REQUIRE(lex_cast(q3) == "-123");
        REQUIRE(q3.get_num().is_static());
        REQUIRE(q3.get_den().is_dynamic());
        q3 = q;
        REQUIRE(lex_cast(q3) == "-123");
        REQUIRE(q3.get_num().is_static());
        REQUIRE(q3.get_den().is_static());
        rational q4{std::move(q2)};
        REQUIRE(q2.get_num().is_zero());
        REQUIRE(q2.get_den().is_one());
        REQUIRE(q2.get_num().is_static());
        REQUIRE(q2.get_den().is_static());
        REQUIRE(lex_cast(q4) == "-123");
        REQUIRE(q4.get_num().is_static());
        REQUIRE(q4.get_den().is_dynamic());
        // Revive q2.
        q2 = q;
        REQUIRE(lex_cast(q2) == "-123");
        REQUIRE(q2.get_num().is_static());
        REQUIRE(q2.get_den().is_static());
        q2 = std::move(q4);
        REQUIRE(q4.get_num().is_zero());
        REQUIRE(q4.get_den().is_one());
        REQUIRE(q4.get_num().is_static());
        REQUIRE(q4.get_den().is_static());
        REQUIRE(lex_cast(q2) == "-123");
        REQUIRE(q2.get_num().is_static());
        REQUIRE(q2.get_den().is_dynamic());
        // Self assignments.
        q2 = q2;
        REQUIRE(lex_cast(q2) == "-123");
        REQUIRE(q2.get_num().is_static());
        REQUIRE(q2.get_den().is_dynamic());
        q2 = std::move(q2);
        REQUIRE(lex_cast(q2) == "-123");
        REQUIRE(q2.get_num().is_static());
        REQUIRE(q2.get_den().is_dynamic());
        q = 1.23;
        REQUIRE(lex_cast(q.get_num()) == lex_cast(rational(1.23).get_num()));
        REQUIRE(lex_cast(q.get_den()) == lex_cast(rational(1.23).get_den()));
        q = integer{-12};
        REQUIRE(lex_cast(q) == "-12");
        q = rational{3, -12};
        REQUIRE(lex_cast(q) == "-1/4");
        // Check that move operations reset to zero the right operand.
        q = "4/5";
        auto qa(std::move(q));
        REQUIRE(q.get_num().is_zero());
        REQUIRE(q.get_den().is_one());
        REQUIRE(q.get_num().is_static());
        REQUIRE(q.get_den().is_static());
        q = "4/5";
        q._get_num().promote();
        auto qb(std::move(q));
        REQUIRE(q.get_num().is_zero());
        REQUIRE(q.get_den().is_one());
        REQUIRE(q.get_num().is_static());
        REQUIRE(q.get_den().is_static());
        q = "4/5";
        q._get_den().promote();
        auto qc(std::move(q));
        REQUIRE(q.get_num().is_zero());
        REQUIRE(q.get_den().is_one());
        REQUIRE(q.get_num().is_static());
        REQUIRE(q.get_den().is_static());
        q = "4/5";
        q._get_num().promote();
        q._get_den().promote();
        auto qd(std::move(q));
        REQUIRE(q.get_num().is_zero());
        REQUIRE(q.get_den().is_one());
        REQUIRE(q.get_num().is_static());
        REQUIRE(q.get_den().is_static());
        q = "4/5";
        q2 = "3/4";
        q2 = std::move(q);
        REQUIRE(q.get_num().is_zero());
        REQUIRE(q.get_den().is_one());
        REQUIRE(q.get_num().is_static());
        REQUIRE(q.get_den().is_static());
        q = "4/5";
        q2 = "3/4";
        q._get_num().promote();
        q2 = std::move(q);
        REQUIRE(q.get_num().is_zero());
        REQUIRE(q.get_den().is_one());
        REQUIRE(q.get_num().is_static());
        REQUIRE(q.get_den().is_static());
        q = "4/5";
        q2 = "3/4";
        q._get_den().promote();
        q2 = std::move(q);
        REQUIRE(q.get_num().is_zero());
        REQUIRE(q.get_den().is_one());
        REQUIRE(q.get_num().is_static());
        REQUIRE(q.get_den().is_static());
        q = "4/5";
        q2 = "3/4";
        q._get_num().promote();
        q._get_den().promote();
        q2 = std::move(q);
        REQUIRE(q.get_num().is_zero());
        REQUIRE(q.get_den().is_one());
        REQUIRE(q.get_num().is_static());
        REQUIRE(q.get_den().is_static());
        q = "4/5";
        q2 = "3/4";
        q2._get_num().promote();
        q2 = std::move(q);
        REQUIRE(q.get_num().is_zero());
        REQUIRE(q.get_den().is_one());
        REQUIRE(q.get_num().is_static());
        REQUIRE(q.get_den().is_static());
        q = "4/5";
        q2 = "3/4";
        q2._get_den().promote();
        q2 = std::move(q);
        REQUIRE(q.get_num().is_zero());
        REQUIRE(q.get_den().is_one());
        REQUIRE(q.get_num().is_static());
        REQUIRE(q.get_den().is_static());
        q = "4/5";
        q2 = "3/4";
        q2._get_num().promote();
        q2._get_den().promote();
        q2 = std::move(q);
        REQUIRE(q.get_num().is_zero());
        REQUIRE(q.get_den().is_one());
        REQUIRE(q.get_num().is_static());
        REQUIRE(q.get_den().is_static());
        q = "4/5";
        q2 = "3/4";
        q._get_num().promote();
        q._get_den().promote();
        q2._get_num().promote();
        q2._get_den().promote();
        q2 = std::move(q);
        REQUIRE(q.get_num().is_zero());
        REQUIRE(q.get_den().is_one());
        REQUIRE(q.get_num().is_static());
        REQUIRE(q.get_den().is_static());
        REQUIRE(q.get_den().is_static());
        q = "4/5";
        q2 = "3/4";
        q._get_den().promote();
        q2._get_num().promote();
        q2._get_den().promote();
        q2 = std::move(q);
        REQUIRE(q.get_num().is_zero());
        REQUIRE(q.get_den().is_one());
        REQUIRE(q.get_num().is_static());
        REQUIRE(q.get_den().is_static());
        REQUIRE(q.get_den().is_static());
        q = "4/5";
        q2 = "3/4";
        q._get_num().promote();
        q2._get_num().promote();
        q2._get_den().promote();
        q2 = std::move(q);
        REQUIRE(q.get_num().is_zero());
        REQUIRE(q.get_den().is_one());
        REQUIRE(q.get_num().is_static());
        REQUIRE(q.get_den().is_static());
        REQUIRE(q.get_den().is_static());
        q = "4/5";
        q2 = "3/4";
        q._get_num().promote();
        q._get_den().promote();
        q2._get_den().promote();
        q2 = std::move(q);
        REQUIRE(q.get_num().is_zero());
        REQUIRE(q.get_den().is_one());
        REQUIRE(q.get_num().is_static());
        REQUIRE(q.get_den().is_static());
        REQUIRE(q.get_den().is_static());
        q = "4/5";
        q2 = "3/4";
        q._get_num().promote();
        q._get_den().promote();
        q2._get_num().promote();
        q2 = std::move(q);
        REQUIRE(q.get_num().is_zero());
        REQUIRE(q.get_den().is_one());
        REQUIRE(q.get_num().is_static());
        REQUIRE(q.get_den().is_static());
        REQUIRE(q.get_den().is_static());
        q = "4/5";
        q2 = "3/4";
        q._get_num().promote();
        q2._get_num().promote();
        q2 = std::move(q);
        REQUIRE(q.get_num().is_zero());
        REQUIRE(q.get_den().is_one());
        REQUIRE(q.get_num().is_static());
        REQUIRE(q.get_den().is_static());
        REQUIRE(q.get_den().is_static());
        q = "4/5";
        q2 = "3/4";
        q._get_den().promote();
        q2._get_num().promote();
        q2 = std::move(q);
        REQUIRE(q.get_num().is_zero());
        REQUIRE(q.get_den().is_one());
        REQUIRE(q.get_num().is_static());
        REQUIRE(q.get_den().is_static());
        REQUIRE(q.get_den().is_static());
        q = "4/5";
        q2 = "3/4";
        q._get_num().promote();
        q2._get_den().promote();
        q2 = std::move(q);
        REQUIRE(q.get_num().is_zero());
        REQUIRE(q.get_den().is_one());
        REQUIRE(q.get_num().is_static());
        REQUIRE(q.get_den().is_static());
        REQUIRE(q.get_den().is_static());
        q = "4/5";
        q2 = "3/4";
        q._get_den().promote();
        q2._get_den().promote();
        q2 = std::move(q);
        REQUIRE(q.get_num().is_zero());
        REQUIRE(q.get_den().is_one());
        REQUIRE(q.get_num().is_static());
        REQUIRE(q.get_den().is_static());
    }
};

TEST_CASE("copy and move")
{
    tuple_for_each(sizes{}, copy_move_tester{});
}

struct string_ass_tester {
    template <typename S>
    void operator()(const S &) const
    {
        using rational = rational<S::value>;
        rational q;
        REQUIRE((std::is_assignable<rational &, std::string>::value));
        REQUIRE((std::is_assignable<rational &, std::string &&>::value));
        REQUIRE((std::is_assignable<rational &, const std::string &>::value));
        REQUIRE((!std::is_assignable<const rational &, const std::string &>::value));
        q = "1";
        REQUIRE(lex_cast(q) == "1");
        q = "-23";
        REQUIRE(lex_cast(q) == "-23");
        q = std::string("-2/-4");
        REQUIRE(lex_cast(q) == "1/2");
        q = "3/-9";
        REQUIRE(lex_cast(q) == "-1/3");
        REQUIRE_THROWS_PREDICATE(q = "", std::invalid_argument, [](const std::invalid_argument &ia) {
            return std::string(ia.what()) == "The string '' is not a valid integer in base 10";
        });
        REQUIRE_THROWS_PREDICATE(q = std::string("-3/0"), zero_division_error, [](const zero_division_error &ia) {
            return std::string(ia.what())
                   == "A zero denominator was detected in the constructor of a rational from string";
        });
#if MPPP_CPLUSPLUS >= 201703L
        q = std::string_view{"1"};
        REQUIRE(q == 1);
        q = std::string_view{"-23"};
        REQUIRE(q == -23);
        q = std::string_view{"-2/-4"};
        REQUIRE((q == rational{1, 2}));
        q = std::string_view{"3/-9"};
        REQUIRE((q == rational{-1, 3}));
        REQUIRE_THROWS_PREDICATE(q = std::string_view{""}, std::invalid_argument, [](const std::invalid_argument &ia) {
            return std::string(ia.what()) == "The string '' is not a valid integer in base 10";
        });
        REQUIRE_THROWS_PREDICATE(q = std::string_view{"-3/0"}, zero_division_error, [](const zero_division_error &ia) {
            return std::string(ia.what())
                   == "A zero denominator was detected in the constructor of a rational from string";
        });
#endif
    }
};

TEST_CASE("string ass")
{
    tuple_for_each(sizes{}, string_ass_tester{});
}

struct mpq_ass_tester {
    template <typename S>
    void operator()(const S &) const
    {
        using rational = rational<S::value>;
        REQUIRE((std::is_assignable<rational &, ::mpq_t>::value));
        REQUIRE((!std::is_assignable<const rational &, ::mpq_t>::value));
        rational q;
        mpq_raii m;
        REQUIRE(lex_cast(rational{&m.m_mpq}) == "0");
        ::mpq_set_si(&m.m_mpq, 1234, 1);
        q = &m.m_mpq;
        REQUIRE(lex_cast(q) == "1234");
        ::mpq_set_si(&m.m_mpq, -1234, 1);
        q = &m.m_mpq;
        REQUIRE(lex_cast(q) == "-1234");
        ::mpq_set_str(&m.m_mpq, "3218372891372987328917389127389217398271983712987398127398172389712937819237", 10);
        q = &m.m_mpq;
        REQUIRE(lex_cast(q) == "3218372891372987328917389127389217398271983712987398127398172389712937819237");
        ::mpq_set_str(&m.m_mpq, "-3218372891372987328917389127389217398271983712987398127398172389712937819237/2", 10);
        q = &m.m_mpq;
        REQUIRE(lex_cast(q) == "-3218372891372987328917389127389217398271983712987398127398172389712937819237/2");
    }
};

TEST_CASE("mpq_t assignment")
{
    tuple_for_each(sizes{}, mpq_ass_tester{});
}

struct mpz_ass_tester {
    template <typename S>
    void operator()(const S &) const
    {
        using rational = rational<S::value>;
        using integer = integer<S::value>;
        REQUIRE((std::is_assignable<rational &, ::mpz_t>::value));
        REQUIRE((!std::is_assignable<const rational &, ::mpz_t>::value));
        rational q{6, 5};
        mpz_raii m;
        ::mpz_set_si(&m.m_mpz, 1234);
        q = &m.m_mpz;
        REQUIRE(q.get_num() == 1234);
        REQUIRE(q.get_num().is_static());
        REQUIRE(q.get_den() == 1);
        REQUIRE(q.get_den().is_static());
        q = "-7/3";
        ::mpz_set_si(&m.m_mpz, -1234);
        q = &m.m_mpz;
        REQUIRE(q.get_num() == -1234);
        REQUIRE(q.get_num().is_static());
        REQUIRE(q.get_den() == 1);
        REQUIRE(q.get_den().is_static());
        q = "3218372891372987328917389127389217398271983712987398127398172389712937819237/"
            "1232137219837921379128378921738971982713918723";
        q = &m.m_mpz;
        REQUIRE(q.get_num() == -1234);
        REQUIRE(q.get_num().is_static());
        REQUIRE(q.get_den() == 1);
        REQUIRE(q.get_den().is_static());
        q = "-3218372891372987328917389127389217398271983712987398127398172389712937819237/"
            "1232137219837921379128378921738971982713918723";
        q = &m.m_mpz;
        REQUIRE(q.get_num() == -1234);
        REQUIRE(q.get_num().is_static());
        REQUIRE(q.get_den() == 1);
        REQUIRE(q.get_den().is_static());
        ::mpz_set_str(&m.m_mpz, "3218372891372987328917389127389217398271983712987398127398172389712937819237", 10);
        q = &m.m_mpz;
        REQUIRE(q.get_num() == integer{"3218372891372987328917389127389217398271983712987398127398172389712937819237"});
        REQUIRE(q.get_den() == 1);
        REQUIRE(q.get_den().is_static());
        ::mpz_set_str(&m.m_mpz, "-3218372891372987328917389127389217398271983712987398127398172389712937819237", 10);
        q = &m.m_mpz;
        REQUIRE(q.get_num()
                == -integer{"3218372891372987328917389127389217398271983712987398127398172389712937819237"});
        REQUIRE(q.get_den() == 1);
        REQUIRE(q.get_den().is_static());
    }
};

TEST_CASE("mpz_t assignment")
{
    tuple_for_each(sizes{}, mpz_ass_tester{});
}

struct gen_ass_tester {
    template <typename S>
    void operator()(const S &) const
    {
        using rational = rational<S::value>;
        using integer = typename rational::int_t;
        rational q;
        q = 12;
        REQUIRE(lex_cast(q) == "12");
        q = (signed char)-11;
        REQUIRE(lex_cast(q) == "-11");
        q = integer{"-2323232312312311"};
        REQUIRE(lex_cast(q) == "-2323232312312311");
        integer tmp_int{"-4323232312312311"};
        q = tmp_int;
        REQUIRE(lex_cast(q) == "-4323232312312311");
        if (std::numeric_limits<double>::radix == 2) {
            q = -1.5;
            REQUIRE(lex_cast(q) == "-3/2");
        }
#if defined(MPPP_WITH_MPFR)
        if (std::numeric_limits<long double>::radix == 2) {
            q = -4.5l;
            REQUIRE(lex_cast(q) == "-9/2");
        }
#endif
    }
};

TEST_CASE("generic assignment")
{
    tuple_for_each(sizes{}, gen_ass_tester{});
}

struct yes {
};

struct no {
};

template <typename From, typename To>
static inline auto test_static_cast(int) -> decltype(void(static_cast<To>(std::declval<const From &>())), yes{});

template <typename From, typename To>
static inline no test_static_cast(...);

template <typename From, typename To>
using is_convertible = std::integral_constant<bool, std::is_same<decltype(test_static_cast<From, To>(0)), yes>::value>;

template <typename Integer, typename T>
static inline bool roundtrip_conversion(const T &x)
{
    Integer tmp{x};
    return (static_cast<T>(tmp) == x) && (lex_cast(x) == lex_cast(tmp));
}

struct no_conv {
};

struct int_convert_tester {
    template <typename S>
    struct runner {
        template <typename Int>
        void operator()(const Int &) const
        {
            using rational = rational<S::value>;
            using integer = typename rational::int_t;
            REQUIRE((is_convertible<rational, Int>::value));
            REQUIRE(roundtrip_conversion<rational>(0));
            auto constexpr min = std::numeric_limits<Int>::min(), max = std::numeric_limits<Int>::max();
            REQUIRE(roundtrip_conversion<rational>(min));
            REQUIRE(roundtrip_conversion<rational>(max));
            REQUIRE(roundtrip_conversion<rational>(min + Int(1)));
            REQUIRE(roundtrip_conversion<rational>(max - Int(1)));
            REQUIRE(roundtrip_conversion<rational>(min + Int(2)));
            REQUIRE(roundtrip_conversion<rational>(max - Int(2)));
            REQUIRE(roundtrip_conversion<rational>(min + Int(3)));
            REQUIRE(roundtrip_conversion<rational>(max - Int(3)));
            REQUIRE(roundtrip_conversion<rational>(min + Int(42)));
            REQUIRE(roundtrip_conversion<rational>(max - Int(42)));
            if (min != Int(0)) {
                REQUIRE(static_cast<Int>(rational{integer(min) * 3, integer(min) * -2}) == Int(-1));
            }
            REQUIRE(static_cast<Int>(rational{integer(max) * 5, integer(max) * 2}) == Int(2));
            REQUIRE_THROWS_PREDICATE(static_cast<Int>(rational(integer(min) * 2, 2) - 1), std::overflow_error,
                                     [](const std::overflow_error &) { return true; });
            REQUIRE_THROWS_PREDICATE(static_cast<Int>(rational(min) - 1), std::overflow_error,
                                     [](const std::overflow_error &) { return true; });
            REQUIRE_THROWS_PREDICATE(static_cast<Int>(rational(min) - 2), std::overflow_error,
                                     [](const std::overflow_error &) { return true; });
            REQUIRE_THROWS_PREDICATE(static_cast<Int>(rational(min) - 3), std::overflow_error,
                                     [](const std::overflow_error &) { return true; });
            REQUIRE_THROWS_PREDICATE(static_cast<Int>(rational(min) - 123), std::overflow_error,
                                     [](const std::overflow_error &) { return true; });
            REQUIRE_THROWS_PREDICATE(static_cast<Int>(rational(max) + 1), std::overflow_error,
                                     [](const std::overflow_error &) { return true; });
            REQUIRE_THROWS_PREDICATE(static_cast<Int>(rational(max) + 2), std::overflow_error,
                                     [](const std::overflow_error &) { return true; });
            REQUIRE_THROWS_PREDICATE(static_cast<Int>(rational(max) + 3), std::overflow_error,
                                     [](const std::overflow_error &) { return true; });
            REQUIRE_THROWS_PREDICATE(static_cast<Int>(rational(max) + 123), std::overflow_error,
                                     [](const std::overflow_error &) { return true; });
        }
    };
    template <typename S>
    inline void operator()(const S &) const
    {
        tuple_for_each(int_types{}, runner<S>{});
        // Some testing for bool.
        using rational = rational<S::value>;
        using integer = typename rational::int_t;
        REQUIRE((is_convertible<rational, bool>::value));
        REQUIRE(roundtrip_conversion<rational>(true));
        REQUIRE(roundtrip_conversion<rational>(false));
        // Extra.
        REQUIRE((!is_convertible<rational, wchar_t>::value));
        REQUIRE((!is_convertible<rational, no_conv>::value));
        // Conversion to int_t.
        REQUIRE((is_convertible<rational, integer>::value));
        REQUIRE(roundtrip_conversion<rational>(integer{42}));
        REQUIRE(roundtrip_conversion<rational>(integer{-42}));
        REQUIRE(static_cast<integer>(rational{1, 2}) == 0);
        REQUIRE(static_cast<integer>(rational{3, 2}) == 1);
        REQUIRE(static_cast<integer>(rational{3, -2}) == -1);
    }
};

TEST_CASE("integral conversions")
{
    tuple_for_each(sizes{}, int_convert_tester{});
}

struct fp_convert_tester {
    template <typename S>
    struct runner {
        template <typename Float>
        void operator()(const Float &) const
        {
            using rational = rational<S::value>;
            REQUIRE((is_convertible<rational, Float>::value));
            REQUIRE(static_cast<Float>(rational{0}) == Float(0));
            REQUIRE(static_cast<Float>(rational{1}) == Float(1));
            REQUIRE(static_cast<Float>(rational{-1}) == Float(-1));
            REQUIRE(static_cast<Float>(rational{12}) == Float(12));
            REQUIRE(static_cast<Float>(rational{-12}) == Float(-12));
            if (std::numeric_limits<Float>::is_iec559) {
                REQUIRE(static_cast<Float>(rational{1, 2}) == Float(.5));
                REQUIRE(static_cast<Float>(rational{3, -2}) == Float(-1.5));
                REQUIRE(static_cast<Float>(rational{7, 2}) == Float(3.5));
            }
            // Random testing.
            std::atomic<bool> fail(false);
            auto f = [&fail](unsigned n) {
                {
                    std::uniform_real_distribution<Float> dist(Float(-1E9), Float(1E9));
                    std::mt19937 eng(static_cast<std::mt19937::result_type>(n + mt_rng_seed));
                    for (auto i = 0; i < ntries; ++i) {
                        const auto tmp = dist(eng);
                        if (!roundtrip_conversion<rational>(tmp)) {
                            fail.store(false);
                        }
                    }
                }
                {
                    std::uniform_real_distribution<Float> dist(Float(-1E-9), Float(1E-9));
                    std::mt19937 eng(static_cast<std::mt19937::result_type>(n + mt_rng_seed));
                    for (auto i = 0; i < ntries; ++i) {
                        const auto tmp = dist(eng);
                        if (!roundtrip_conversion<rational>(tmp)) {
                            fail.store(false);
                        }
                    }
                }
            };
            std::thread t0(f, 0u), t1(f, 1u), t2(f, 2u), t3(f, 3u);
            t0.join();
            t1.join();
            t2.join();
            t3.join();
            REQUIRE(!fail.load());
            mt_rng_seed += 4u;
        }
    };
    template <typename S>
    inline void operator()(const S &) const
    {
        tuple_for_each(fp_types{}, runner<S>{});
    }
};

TEST_CASE("floating-point conversions")
{
    tuple_for_each(sizes{}, fp_convert_tester{});
}

struct is_canonical_tester {
    template <typename S>
    inline void operator()(const S &) const
    {
        using rational = rational<S::value>;
        rational q;
        REQUIRE(q.is_canonical());
        q._get_den() = -1;
        REQUIRE(!q.is_canonical());
        q = "5/10";
        REQUIRE(q.is_canonical());
        q._get_den() = -10;
        REQUIRE(!q.is_canonical());
        q = 5;
        REQUIRE(q.is_canonical());
        q._get_den() = 0;
        REQUIRE(!q.is_canonical());
    }
};

TEST_CASE("is_canonical")
{
    tuple_for_each(sizes{}, is_canonical_tester{});
}

struct canonicalise_tester {
    template <typename S>
    inline void operator()(const S &) const
    {
        using rational = rational<S::value>;
        rational q;
        q.canonicalise().canonicalise();
        REQUIRE(q.get_num() == 0);
        REQUIRE(q.get_den() == 1);
        q._get_num() = 3;
        q._get_den() = -6;
        canonicalise(q);
        REQUIRE(q.get_num() == -1);
        REQUIRE(q.get_den() == 2);
        q._get_num() = 0;
        q._get_den() = -6;
        canonicalise(q);
        REQUIRE(q.get_num() == 0);
        REQUIRE(q.get_den() == 1);
        q._get_num() = 3;
        q._get_den() = -7;
        canonicalise(q);
        REQUIRE(q.get_num() == -3);
        REQUIRE(q.get_den() == 7);
    }
};

TEST_CASE("canonicalise")
{
    tuple_for_each(sizes{}, canonicalise_tester{});
}

struct stream_tester {
    template <typename S>
    void operator()(const S &) const
    {
        using rational = rational<S::value>;
        {
            std::ostringstream oss;
            oss << rational{};
            REQUIRE(oss.str() == "0");
        }
        {
            std::ostringstream oss;
            oss << rational{123};
            REQUIRE(oss.str() == "123");
        }
        {
            std::ostringstream oss;
            oss << rational{-123};
            REQUIRE(oss.str() == "-123");
        }
        {
            std::ostringstream oss;
            oss << rational{6, -12};
            REQUIRE(oss.str() == "-1/2");
        }
        {
            std::ostringstream oss;
            oss << rational{12, 6};
            REQUIRE(oss.str() == "2");
        }
        {
            std::stringstream ss;
            ss << rational{};
            rational q(12);
            ss >> q;
            REQUIRE(lex_cast(q) == "0");
        }
        {
            std::stringstream ss;
            ss << rational{-123};
            rational q;
            ss >> q;
            REQUIRE(lex_cast(q) == "-123");
        }
        {
            std::stringstream ss;
            ss << rational{-12, 6};
            rational q;
            ss >> q;
            REQUIRE(lex_cast(q) == "-2");
        }
        {
            std::stringstream ss;
            ss << rational{6, 12};
            rational q;
            ss >> q;
            REQUIRE(lex_cast(q) == "1/2");
        }
        {
            std::stringstream ss;
            ss.str("-42");
            rational q;
            ss >> q;
            REQUIRE(lex_cast(q) == "-42");
        }
    }
};

TEST_CASE("stream")
{
    tuple_for_each(sizes{}, stream_tester{});
}<|MERGE_RESOLUTION|>--- conflicted
+++ resolved
@@ -90,16 +90,12 @@
             REQUIRE(lex_cast(min) == lex_cast(rational{min}));
             REQUIRE(lex_cast(max) == lex_cast(rational{max}));
             std::atomic<bool> fail(false);
-<<<<<<< HEAD
-            auto f = [&fail](unsigned n) {
-=======
             auto f = [&fail
 #if defined(_MSC_VER)
                       ,
                       min, max
 #endif
             ](unsigned n) {
->>>>>>> ca328e22
                 auto dist = get_int_dist(min, max);
                 std::mt19937 eng(static_cast<std::mt19937::result_type>(n + mt_rng_seed));
                 for (auto i = 0; i < ntries; ++i) {
