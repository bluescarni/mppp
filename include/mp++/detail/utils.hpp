// Copyright 2016-2017 Francesco Biscani (bluescarni@gmail.com)
//
// This file is part of the mp++ library.
//
// This Source Code Form is subject to the terms of the Mozilla
// Public License v. 2.0. If a copy of the MPL was not distributed
// with this file, You can obtain one at http://mozilla.org/MPL/2.0/.

#ifndef MPPP_DETAIL_UTILS_HPP
#define MPPP_DETAIL_UTILS_HPP

#include <cassert>
#include <limits>
#include <stdexcept>
#include <string>
#include <type_traits>
#include <typeinfo>
#include <utility>

#include <mp++/config.hpp>
#include <mp++/detail/type_traits.hpp>

namespace mppp
{

inline namespace detail
{

#if defined(_MSC_VER)

// Disable some warnings for MSVC.
#pragma warning(push)
#pragma warning(disable : 4146)

#endif

// These are overloads useful to treat in a generic way mppp classes and standard numeric types.

// Sign function for integral types.
template <typename T, enable_if_t<std::is_integral<T>::value, int> = 0>
inline int sgn(const T &n)
{
    return n ? (n > T(0) ? 1 : -1) : 0;
}

// Zero detection for integral types.
template <typename T, enable_if_t<std::is_integral<T>::value, int> = 0>
inline bool is_zero(const T &n)
{
    return n == T(0);
}

// Generic string conversion utility - will use std::to_string() for arithmetic types,
// x.to_string() otherwise.
template <typename T, enable_if_t<std::is_arithmetic<T>::value, int> = 0>
inline std::string to_string(const T &x)
{
    return std::to_string(x);
}

template <typename T, enable_if_t<!std::is_arithmetic<T>::value, int> = 0>
inline std::string to_string(const T &x)
{
    return x.to_string();
}

// Compute the absolute value of a negative integer, returning the result as an instance
// of the corresponding unsigned type. Requires T to be a signed integral type and n
// to be negative.
// NOTE: here we are using cast to unsigned + unary minus to extract the abs value of a signed negative
// integral. See:
// http://stackoverflow.com/questions/4536095/unary-minus-and-signed-to-unsigned-conversion
// This technique is not 100% portable: it requires an implementation
// of signed integers such that the absolute value of the minimum (negative) value is not greater than
// the maximum value of the unsigned counterpart. This is guaranteed on all computer architectures in use today,
// but in theory there could be architectures where the assumption is not respected. See for instance the
// discussion here:
// http://stackoverflow.com/questions/11372044/unsigned-vs-signed-range-guarantees
// Note that in any case we never run into UB, the only consequence is that for very large negative values
// we could init the integer with the wrong value, and we should be able to detect this in the unit tests.
// Let's keep this in mind in the remote case this ever becomes a problem.
template <typename T>
constexpr make_unsigned<T> nint_abs(T n)
{
// NOTE: we should assert about negative n, but this is guaranteed to work properly only
// from C++17:
// https://stackoverflow.com/questions/26072709/alternative-to-asserts-for-constexpr-functions
#if __cplusplus >= 201703L
    assert(n < T(0));
#endif
    static_assert(std::is_integral<T>::value && std::is_signed<T>::value,
                  "The sint_abs() function can be used only with signed integral types.");
    using uT = make_unsigned<T>;
    // NOTE: the potential cast to "unsigned", rather than uT, is for when uT is a short integral type.
    // In such a case, the unary minus will trigger integral promotion to int/unsigned
    // int, and I am *not* 100% sure in this case the technique still works. Written like this, the cast
    // is never to a type narrower than "unsigned".
    return static_cast<uT>(
        -static_cast<typename std::conditional<(std::numeric_limits<uT>::max() <= std::numeric_limits<unsigned>::max()),
                                               unsigned, uT>::type>(n));
}

// constexpr max/min implementations with copy semantics.
template <typename T>
constexpr T c_max(T a, T b)
{
    return a > b ? a : b;
}

template <typename T>
constexpr T c_min(T a, T b)
{
    return a < b ? a : b;
}

// A small helper to convert the input unsigned n to -n, represented as the signed T.
template <typename T, typename U>
// NOTE: C++17 because we are using assert().
#if __cplusplus >= 201703L
constexpr
#else
inline
#endif
    std::pair<bool, T>
    unsigned_to_nsigned(U n)
{
    static_assert(std::is_integral<T>::value && std::is_signed<T>::value, "Invalid type.");
    static_assert(std::is_integral<U>::value && std::is_unsigned<U>::value, "Invalid type.");
    // Cache a couple of quantities.
    constexpr auto Tmax = static_cast<make_unsigned<T>>(std::numeric_limits<T>::max());
    constexpr auto Tmin_abs = nint_abs(std::numeric_limits<T>::min());
    if (mppp_likely(n <= c_min(Tmax, Tmin_abs))) {
        // Optimise the case in which n fits both Tmax and Tmin_abs. This means
        // we can convert and negate safely.
        return std::make_pair(true, static_cast<T>(-static_cast<T>(n)));
    }
    // n needs to fit within the abs of min().
    if (n > Tmin_abs) {
        return std::make_pair(false, T(0));
    }
    // LCOV_EXCL_START
    if (Tmin_abs <= Tmax) {
        // The negative range of T is leq than the positive one: we can convert to T and negate safely.
        // NOTE: this is never hit on current architectures.
        return std::make_pair(true, static_cast<T>(-static_cast<T>(n)));
    }
    // LCOV_EXCL_STOP
    // NOTE: double check this, since:
    // - Tmin_abs > Tmax (as checked just above),
    // - n > c_min(Tmax, Tmin_abs) (as checked earlier).
    assert(n > Tmax);
    // The negative range is greater than the positive one and n larger than Tmax:
    // we cannot directly convert n to T. The idea then is to init retval to -Tmax
    // and then to subtract from it Tmax as many times as needed.
    auto retval = static_cast<T>(-static_cast<T>(Tmax));
    const auto q = static_cast<make_unsigned<T>>(n / Tmax), r = static_cast<make_unsigned<T>>(n % Tmax);
    for (make_unsigned<T> i = 0; i < q - 1u; ++i) {
        // LCOV_EXCL_START
        // NOTE: this is never hit on current archs, as Tmax differs from Tmin_abs
        // by just 1: we will use only the remainder r.
        retval = static_cast<T>(retval - static_cast<T>(Tmax));
        // LCOV_EXCL_STOP
    }
    retval = static_cast<T>(retval - static_cast<T>(r));
    return std::make_pair(true, retval);
}

// Like above, but throw on failure.
template <typename T, typename U>
#if __cplusplus >= 201703L
constexpr
#else
inline
#endif
    T
    negate_unsigned(U n)
{
    const auto retval = unsigned_to_nsigned<T>(n);
    return retval.first ? retval.second
                        : throw std::overflow_error(
                              "Error while trying to negate the unsigned integral value " + std::to_string(n)
                              + ": the result does not fit in the range of the target type " + typeid(T).name());
}

// Safe casting functionality between integral types. It will throw if the conversion overflows the range
// of the target type T.
template <
    typename T, typename U,
    enable_if_t<conjunction<std::is_integral<T>, std::is_integral<U>, std::is_unsigned<T>, std::is_unsigned<U>>::value,
                int> = 0>
constexpr T safe_cast(const U &n)
{
    return n <= std::numeric_limits<T>::max()
               ? static_cast<T>(n)
               : throw std::overflow_error(
                     "Error in the safe conversion between unsigned integral types: the input value "
                     + std::to_string(n) + " does not fit in the range of the target type " + typeid(T).name());
}

template <
    typename T, typename U,
    enable_if_t<conjunction<std::is_integral<T>, std::is_integral<U>, std::is_signed<T>, std::is_signed<U>>::value,
                int> = 0>
constexpr T safe_cast(const U &n)
{
    return (n <= std::numeric_limits<T>::max() && n >= std::numeric_limits<T>::min())
               ? static_cast<T>(n)
               : throw std::overflow_error(
                     "Error in the safe conversion between signed integral types: the input value " + std::to_string(n)
                     + " does not fit in the range of the target type " + typeid(T).name());
}

template <
    typename T, typename U,
    enable_if_t<conjunction<std::is_integral<T>, std::is_integral<U>, std::is_unsigned<T>, std::is_signed<U>>::value,
                int> = 0>
constexpr T safe_cast(const U &n)
{
    return (n >= U(0) && static_cast<make_unsigned<U>>(n) <= std::numeric_limits<T>::max())
               ? static_cast<T>(n)
               : throw std::overflow_error("Error in the safe conversion from a signed integral type to an unsigned "
                                           "integral type: the input value "
                                           + std::to_string(n) + " does not fit in the range of the target type "
                                           + typeid(T).name());
}

template <
    typename T, typename U,
    enable_if_t<conjunction<std::is_integral<T>, std::is_integral<U>, std::is_signed<T>, std::is_unsigned<U>>::value,
                int> = 0>
constexpr T safe_cast(const U &n)
{
    return n <= static_cast<make_unsigned<T>>(std::numeric_limits<T>::max())
               ? static_cast<T>(n)
               : throw std::overflow_error("Error in the safe conversion from an unsigned integral type to a signed "
                                           "integral type: the input value "
                                           + std::to_string(n) + " does not fit in the range of the target type "
                                           + typeid(T).name());
}
<<<<<<< HEAD
=======

#if defined(_MSC_VER)

#pragma warning(pop)

#endif
>>>>>>> 1f9a2008
}
}

#endif<|MERGE_RESOLUTION|>--- conflicted
+++ resolved
@@ -237,15 +237,12 @@
                                            + std::to_string(n) + " does not fit in the range of the target type "
                                            + typeid(T).name());
 }
-<<<<<<< HEAD
-=======
 
 #if defined(_MSC_VER)
 
 #pragma warning(pop)
 
 #endif
->>>>>>> 1f9a2008
 }
 }
 
